--- conflicted
+++ resolved
@@ -1,5 +1,8 @@
+import math
 from typing import List, Dict, Any, Union, Optional, Generator, Tuple
 from itertools import product
+
+import omegaconf.listconfig
 import torch
 import torch.nn as nn
 
@@ -8,9 +11,13 @@
     """
     Generate all combinations of parameters from a dictionary of lists.
     """
+    klist = []
     for k, v in params.items():
         if v is None:
-            params.pop(k)
+            klist.append(k)
+            # params.pop(k)
+    for k in klist:
+        params.pop(k)
 
     keys = params.keys()
     values = params.values()
@@ -54,12 +61,10 @@
             self,
             out_dim: int,
             num_classes: int,
-            **output_kwargs,
     ):
         super().__init__()
         self.out_dim = out_dim
         self.num_classes = num_classes
-        self.output_kwargs = output_kwargs
 
         self.linear = nn.Linear(out_dim, num_classes)
         self.linear.weight.data.normal_(mean=0.0, std=0.01)
@@ -70,37 +75,88 @@
             raise ValueError(f"Output shape {x.shape[-1]} does not match the expected input dimension {self.out_dim}.")
         return self.linear(x)
 
-
-class ViTLinearClassifier(LinearClassifier):
+class DepthLinearClassifier(nn.Module):
+    def __init__(
+            self,
+            out_dim: int,
+            num_classes: int,
+    ):
+        super().__init__()
+        self.out_dim = out_dim
+        self.num_classes = num_classes
+        img_size = 224
+
+        class Interpolate(nn.Module):
+            def forward(self, x):
+                return torch.nn.functional.interpolate(x, size=(img_size, img_size), mode='bilinear',
+                                                       align_corners=False)
+        self.head = nn.Sequential(
+            nn.Conv2d(out_dim, 1, 1),
+            # nn.Conv2d(out_dim, 128, 3, padding=1),
+            # nn.ReLU(inplace=True),
+            # nn.Conv2d(128, 64, 3, padding=1),
+            # nn.Conv2d(128, 1, 1),
+            # nn.ReLU(inplace=True),
+            # nn.Conv2d(64, 1, kernel_size=1),  # Single-channel depth output
+            Interpolate()
+        )
+
+    def forward(self, x):
+        if x.shape[1] != self.out_dim:
+            raise ValueError(
+                f"Output shape {x.shape[1]} does not match the expected input dimension {self.out_dim}.")
+
+        return self.head(x)
+
+
+class ViTLinearClassifier(nn.Module):
     def __init__(
             self,
             out_dim: int,
             num_classes: int,
             **output_kwargs,
     ):
-        super().__init__(out_dim, num_classes, **output_kwargs)
+        super().__init__()
+        self.output_kwargs = output_kwargs
+        if isinstance(num_classes, tuple) or isinstance(num_classes, omegaconf.listconfig.ListConfig):
+            self.head = DepthLinearClassifier(out_dim, num_classes)
+            self.output_kwargs["use_map"] = True
+            self.output_kwargs["use_avgpool"] = False
+            self.output_kwargs["use_cls_token"] = False
+        else:
+            self.head = LinearClassifier(out_dim, num_classes)
+
 
     def forward(self, x):
         ret, output = create_linear_input_vit(x, **self.output_kwargs)
         if not ret:
             raise RuntimeError(f"Linear layer returned no output.")
-        return super().forward(output)
-
-
-class CNNLinearClassifier(LinearClassifier):
+        return self.head(output)
+
+
+
+
+class CNNLinearClassifier(nn.Module):
     def __init__(
             self,
             out_dim: int,
             num_classes: int,
             **output_kwargs,
     ):
-        super().__init__(out_dim, num_classes, **output_kwargs)
+        super().__init__()
+        self.output_kwargs = output_kwargs
+        if isinstance(num_classes, tuple) or isinstance(num_classes, omegaconf.listconfig.ListConfig):
+            self.head = DepthLinearClassifier(out_dim, num_classes)
+            self.pool = "none"
+        else:
+            self.head = LinearClassifier(out_dim, num_classes)
+            self.pool = "avg"
 
     def forward(self, x):
-        ret, output = create_linear_input_cnn(x, **self.output_kwargs)
+        ret, output = create_linear_input_cnn(x, **self.output_kwargs, pool=self.pool)
         if not ret:
             raise RuntimeError(f"Linear layer returned no output.")
-        return super().forward(output)
+        return self.head(output)
 
 
 def create_linear_input_cnn(x: Dict[str, torch.Tensor], layer_name: str, pool: str = "avg") -> Tuple[bool, torch.Tensor]:
@@ -119,13 +175,17 @@
     # use the specified layer
     intermediate_output = x[layer_name]  # (batch, dim, height, width)
 
-    if pool == "avg":
-        output = torch.mean(intermediate_output, dim=(2, 3))
-    elif pool == "flatten":
-        output = intermediate_output.view(intermediate_output.shape[0], -1)
+    if len(intermediate_output.shape) > 3:
+        if pool == "avg":
+            output = torch.mean(intermediate_output, dim=(2, 3))
+        elif pool == "flatten":
+            output = intermediate_output.view(intermediate_output.shape[0], -1)
+        elif pool == "none":
+            output = intermediate_output
+        else:
+            raise ValueError(f"Pool {pool} is not supported.")
     else:
-        raise ValueError(f"Pool {pool} is not supported.")
-
+        output = intermediate_output
     return True, output.contiguous()
 
 
@@ -175,12 +235,7 @@
 ) -> Union[AllClassifiers, List[Dict[str, Any]]]:
     linear_classifiers_dict = nn.ModuleDict()
     optim_param_groups = []
-<<<<<<< HEAD
     for _lr in sorted(learning_rates):
-
-=======
-    for _lr in learning_rates:
->>>>>>> 5ad878e2
         lr = scale_lr(_lr, batch_size, devices)
         out_dim = sample_output.shape[-1]
 
@@ -242,11 +297,19 @@
         lr = param.pop('lr')
         lr = scale_lr(lr, batch_size, devices)
 
-        ret, out_dim = create_linear_input_vit(sample_output, has_class_token=has_class_token, **param)
+        if isinstance(num_classes, tuple) or isinstance(num_classes, omegaconf.listconfig.ListConfig):
+            param["use_map"] = True
+            param["use_avgpool"] = False
+            param["use_cls_token"] = False
+        else:
+            param["use_map"] = False
+
+
+        ret, out_dim = create_linear_input_vit(sample_output, has_class_token=has_class_token,  **param)
         if not ret:
             continue
 
-        out_dim = out_dim.shape[-1]
+        out_dim = out_dim.shape[1]
 
         linear_classifier = ViTLinearClassifier(out_dim, num_classes=num_classes, has_class_token=has_class_token,
                                                 **param)
@@ -258,7 +321,6 @@
         optim_param_groups.append({"params": linear_classifier.parameters(), "lr": lr})
 
     linear_classifiers = AllClassifiers(linear_classifiers_dict)
-
     return linear_classifiers, optim_param_groups
 
 
@@ -307,6 +369,7 @@
         use_n_blocks: int,
         use_avgpool: bool,
         use_cls_token: bool,
+        use_map: bool = False,
         has_class_token: bool = True,
 ) -> Tuple[bool, torch.Tensor]:
     """
@@ -322,18 +385,20 @@
         use_avgpool: Whether to use average pooling or not.
         has_class_token: Whether the transformer has a class token or not.
     """
+
     if not has_class_token and not use_avgpool:
         print("Cannot use `use_avgpool=False` when the transformer has no cls tokens.")
         return False, None
     if use_cls_token and not has_class_token:
         print("Cannot use `use_cls_token=True` when the transformer has no cls tokens.")
         return False, None
-    if not use_cls_token and not use_avgpool:
-        print("Cannot use both `use_cls_token=False` and `use_avgpool=False`.")
+    if not use_cls_token and not use_avgpool and not use_map:
+        print("Cannot use both `use_cls_token=False` and `use_avgpool=False` and `use_map=False`.")
         return False, None
 
     # use the last `use_n_blocks` blocks
     intermediate_output = x_tokens[:, -use_n_blocks:, :, :]  # (batch, n_last_blocks, tokens, dim)
+
 
     if has_class_token:
         if use_cls_token:
@@ -349,6 +414,9 @@
         if use_avgpool and use_cls_token:
             output = torch.cat((cls, avgpool), dim=-1)
             output = output.reshape(output.shape[0], -1)
+        elif use_map:
+            output = torch.permute(intermediate_output[:, -1, 1:, :], (0, 2, 1))
+            output = output.view(output.shape[0], -1, int(math.sqrt(output.shape[2])), int(math.sqrt(output.shape[2])))
         elif use_avgpool:
             output = avgpool
         elif use_cls_token:
