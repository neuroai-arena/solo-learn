# Copyright 2023 solo-learn development team.

# Permission is hereby granted, free of charge, to any person obtaining a copy of
# this software and associated documentation files (the "Software"), to deal in
# the Software without restriction, including without limitation the rights to use,
# copy, modify, merge, publish, distribute, sublicense, and/or sell copies of the
# Software, and to permit persons to whom the Software is furnished to do so,
# subject to the following conditions:

# The above copyright notice and this permission notice shall be included in all copies
# or substantial portions of the Software.

# THE SOFTWARE IS PROVIDED "AS IS", WITHOUT WARRANTY OF ANY KIND, EXPRESS OR IMPLIED,
# INCLUDING BUT NOT LIMITED TO THE WARRANTIES OF MERCHANTABILITY, FITNESS FOR A PARTICULAR
# PURPOSE AND NONINFRINGEMENT. IN NO EVENT SHALL THE AUTHORS OR COPYRIGHT HOLDERS BE LIABLE
# FOR ANY CLAIM, DAMAGES OR OTHER LIABILITY, WHETHER IN AN ACTION OF CONTRACT, TORT OR
# OTHERWISE, ARISING FROM, OUT OF OR IN CONNECTION WITH THE SOFTWARE OR THE USE OR OTHER
# DEALINGS IN THE SOFTWARE.

import os
from pathlib import Path
import shutil
from typing import Callable, Optional, Tuple, Union

import torch
import torchvision
from timm.data import create_transform
from timm.data.constants import IMAGENET_DEFAULT_MEAN, IMAGENET_DEFAULT_STD
from torch import nn
from torch.utils.data import DataLoader, Dataset, DistributedSampler
from torchvision import transforms
from torchvision.datasets import ImageFolder

from solo.data.custom.imagenet import ImgnetDataset, ImgNetDataset_42, ImageNetS
from solo.data.custom.base import H5ClassificationDataset
from solo.data.custom.core50 import Core50, Core50ForBGClassification
from solo.data.custom.tinyimgnet import TinyDataset

try:
    from solo.data.h5_dataset import H5Dataset
except ImportError:
    _h5_available = False
else:
    _h5_available = True


class FeatureDataset(Dataset):
    def __init__(self, root: Union[str, Path]):
        self.features = torch.load(str(root).format(type='feat'))
        self.labels = torch.load(str(root).format(type='target'))

        assert len(self.features) == len(self.labels), "Features and labels must have the same length."

    def __len__(self) -> int:
        return len(self.features)

    def __getitem__(self, idx: int) -> Tuple[torch.Tensor, torch.Tensor]:
        return self.features[idx], self.labels[idx]


def build_custom_pipeline():
    """Builds augmentation pipelines for custom data.
    If you want to do exoteric augmentations, you can just re-write this function.
    Needs to return a dict with the same structure.
    """

    pipeline = {
        "T_train": transforms.Compose(
            [
                transforms.RandomResizedCrop(size=224, scale=(0.08, 1.0)),
                transforms.RandomHorizontalFlip(),
                transforms.ToTensor(),
                transforms.Normalize(mean=IMAGENET_DEFAULT_MEAN, std=IMAGENET_DEFAULT_STD),
            ]
        ),
        "T_val": transforms.Compose(
            [
                transforms.Resize(256),  # resize shorter
                transforms.CenterCrop(224),  # take center crop
                transforms.ToTensor(),
                transforms.Normalize(mean=IMAGENET_DEFAULT_MEAN, std=IMAGENET_DEFAULT_STD),
            ]
        ),
    }
    return pipeline


def prepare_transforms(dataset: str) -> Tuple[nn.Module, nn.Module]:
    """Prepares pre-defined train and test transformation pipelines for some datasets.

    Args:
        dataset (str): dataset name.

    Returns:
        Tuple[nn.Module, nn.Module]: training and validation transformation pipelines.
    """

    cifar_pipeline = {
        "T_train": transforms.Compose(
            [
                transforms.RandomResizedCrop(size=32, scale=(0.08, 1.0)),
                transforms.RandomHorizontalFlip(),
                transforms.ToTensor(),
                transforms.Normalize((0.4914, 0.4822, 0.4465), (0.247, 0.243, 0.261)),
            ]
        ),
        "T_val": transforms.Compose(
            [
                transforms.ToTensor(),
                transforms.Normalize((0.4914, 0.4822, 0.4465), (0.247, 0.243, 0.261)),
            ]
        ),
    }

    cifar_scale_pipeline = {
        "T_train": transforms.Compose(
            [
                transforms.Resize(224),
                transforms.ToTensor(),
                transforms.Normalize((0.4914, 0.4822, 0.4465), (0.247, 0.243, 0.261)),
            ]
        ),
        "T_val": transforms.Compose(
            [
                transforms.Resize(224),
                transforms.CenterCrop(224),
                transforms.ToTensor(),
                transforms.Normalize((0.4914, 0.4822, 0.4465), (0.247, 0.243, 0.261)),
            ]
        ),
    }

    stl_pipeline_224 = {
        "T_train": transforms.Compose(
            [
                transforms.RandomResizedCrop(size=224, scale=(0.08, 1.0)),
                transforms.RandomHorizontalFlip(),
                transforms.ToTensor(),
                transforms.Normalize((0.4914, 0.4823, 0.4466), (0.247, 0.243, 0.261)),
            ]
        ),
        "T_val": transforms.Compose(
            [
                transforms.Resize((224, 224)),
                transforms.ToTensor(),
                transforms.Normalize((0.4914, 0.4823, 0.4466), (0.247, 0.243, 0.261)),
            ]
        ),
    }

    stl_pipeline = {
        "T_train": transforms.Compose(
            [
                transforms.RandomResizedCrop(size=96, scale=(0.08, 1.0)),
                transforms.RandomHorizontalFlip(),
                transforms.ToTensor(),
                transforms.Normalize((0.4914, 0.4823, 0.4466), (0.247, 0.243, 0.261)),
            ]
        ),
        "T_val": transforms.Compose(
            [
                transforms.Resize((96, 96)),
                transforms.ToTensor(),
                transforms.Normalize((0.4914, 0.4823, 0.4466), (0.247, 0.243, 0.261)),
            ]
        ),
    }

    coil100_pipeline = {
        "T_train": transforms.Compose(
            [
                transforms.RandomResizedCrop(size=128, scale=(0.08, 1.0)),
                transforms.RandomHorizontalFlip(),
                transforms.ToTensor(),
                transforms.Normalize((0.4914, 0.4823, 0.4466), (0.247, 0.243, 0.261)),
            ]
        ),
        "T_val": transforms.Compose(
            [
                transforms.ToTensor(),
                transforms.Normalize((0.4914, 0.4823, 0.4466), (0.247, 0.243, 0.261)),
            ]
        ),
    }


    imagenet_pipeline = {
        "T_train": transforms.Compose(
            [
                transforms.RandomResizedCrop(size=224, interpolation=transforms.InterpolationMode.BICUBIC),
                transforms.RandomHorizontalFlip(),
                transforms.ToTensor(),
                transforms.Normalize(mean=IMAGENET_DEFAULT_MEAN, std=IMAGENET_DEFAULT_STD)
            ]
        ),
        "T_val": transforms.Compose(
            [
                transforms.Resize(256, interpolation=transforms.InterpolationMode.BICUBIC),  # resize shorter
                transforms.CenterCrop(224),  # take center crop
                transforms.ToTensor(),
                transforms.Normalize(mean=IMAGENET_DEFAULT_MEAN, std=IMAGENET_DEFAULT_STD)
            ]
        )
    }

    core50_pipeline = {
        "T_train": transforms.Compose(
            [
                transforms.RandomResizedCrop(size=224, scale=(0.08, 1.0)),
                transforms.RandomHorizontalFlip(),
                transforms.ToTensor(),
                transforms.Normalize(mean=IMAGENET_DEFAULT_MEAN, std=IMAGENET_DEFAULT_STD)
            ]
        ),
        "T_val": transforms.Compose(
            [
                transforms.Resize(256),  # resize shorter
                transforms.CenterCrop(224),  # take center crop
                transforms.ToTensor(),
                transforms.Normalize(mean=IMAGENET_DEFAULT_MEAN, std=IMAGENET_DEFAULT_STD)
            ]
        )
    }

    toybox_pipeline = {
        "T_train": transforms.Compose(
            [
                transforms.RandomResizedCrop(size=224, scale=(0.6, 1.0)),
                transforms.RandomHorizontalFlip(),
                transforms.ToTensor(),
                transforms.Normalize(mean=IMAGENET_DEFAULT_MEAN, std=IMAGENET_DEFAULT_STD)
            ]
        ),
        "T_val": transforms.Compose(
            [
                transforms.Resize(256),  # resize shorter
                transforms.CenterCrop(224),  # take center crop
                transforms.ToTensor(),
                transforms.Normalize(mean=IMAGENET_DEFAULT_MEAN, std=IMAGENET_DEFAULT_STD)
            ]
        )
    }

    tiny_pipeline = {
        "T_train": transforms.Compose(
            [
                # transforms.RandomResizedCrop(size=224, scale=(0.08, 1.0)),
                transforms.RandomResizedCrop(size=64, scale=(0.08, 1.0)),
                transforms.RandomHorizontalFlip(),
                transforms.ToTensor(),
                transforms.Normalize(mean=IMAGENET_DEFAULT_MEAN, std=IMAGENET_DEFAULT_STD),
            ]
        ),
        "T_val": transforms.Compose(
            [
                # transforms.Resize(256),  # resize shorter
                transforms.Resize(74),  # resize shorter
                # transforms.CenterCrop(224),  # take center crop
                transforms.CenterCrop(64),  # take center crop
                transforms.ToTensor(),
                transforms.Normalize(mean=IMAGENET_DEFAULT_MEAN, std=IMAGENET_DEFAULT_STD),
            ]
        )
    }

    coil100_pipeline = {
        "T_train": transforms.Compose(
            [
                transforms.RandomResizedCrop(size=128, scale=(0.08, 1.0)),
                transforms.RandomHorizontalFlip(),
                transforms.ToTensor(),
                transforms.Normalize((0.4914, 0.4823, 0.4466), (0.247, 0.243, 0.261)),
            ]
        ),
        "T_val": transforms.Compose(
            [
                transforms.ToTensor(),
                transforms.Normalize((0.4914, 0.4823, 0.4466), (0.247, 0.243, 0.261)),
            ]
        ),
    }

    custom_pipeline = build_custom_pipeline()

    pipelines = {
        "cifar10": cifar_pipeline,
        "cifar100": cifar_pipeline,
        "cifar10_224": cifar_scale_pipeline,
        "cifar100_224": cifar_scale_pipeline,
        "imagenet100": imagenet_pipeline,
        "imagenet": imagenet_pipeline,
        "imagenet2_100": imagenet_pipeline,
        "imagenet2": imagenet_pipeline,
        "imagenet_42": imagenet_pipeline,
        "imagenet100_42": imagenet_pipeline,
        "ego4d": imagenet_pipeline,
        "tiny": tiny_pipeline,
        'core50': core50_pipeline,
        'core50_bg': core50_pipeline,
        "custom": custom_pipeline,
        'DTD': imagenet_pipeline,
        'Flowers102': imagenet_pipeline,
        'FGVCAircraft': imagenet_pipeline,
        'Food101': imagenet_pipeline,
        'OxfordIIITPet': imagenet_pipeline,
        'Places365': imagenet_pipeline,
        'COIL100': coil100_pipeline,
        'StanfordCars': imagenet_pipeline,
        "STL10": stl_pipeline,
        "STL10_224": stl_pipeline_224,
        "STL10_FG_224": stl_pipeline_224,
        "STL10_FG": stl_pipeline,
        "Places365_h5": imagenet_pipeline,
        "SUN397": imagenet_pipeline,
        "imagenet1pct_42": imagenet_pipeline,
        "imagenet10pct_42": imagenet_pipeline,
        "toybox": toybox_pipeline,
        "feat": imagenet_pipeline,  # this is a placeholder
        'COIL100': coil100_pipeline,
    }

    assert dataset in pipelines

    pipeline = pipelines[dataset]
    T_train = pipeline["T_train"]
    T_val = pipeline["T_val"]

    return T_train, T_val


def prepare_datasets(
        dataset: str,
        T_train: Callable,
        T_val: Callable,
        train_data_path: Optional[Union[str, Path]] = None,
        val_data_path: Optional[Union[str, Path]] = None,
        data_format: Optional[str] = "image_folder",
        download: bool = True,
        data_fraction: float = -1.0,
        **dataset_kwargs
) -> Tuple[Dataset, Dataset]:
    """Prepares train and val datasets.

    Args:
        dataset (str): dataset name.
        T_train (Callable): pipeline of transformations for training dataset.
        T_val (Callable): pipeline of transformations for validation dataset.
        train_data_path (Optional[Union[str, Path]], optional): path where the
            training data is located. Defaults to None.
        val_data_path (Optional[Union[str, Path]], optional): path where the
            validation data is located. Defaults to None.
        data_format (Optional[str]): format of the data. Defaults to "image_folder".
            Possible values are "image_folder" and "h5".
        data_fraction (Optional[float]): percentage of data to use. Use all data when set to -1.0.
            Defaults to -1.0.

    Returns:
        Tuple[Dataset, Dataset]: training dataset and validation dataset.
    """

    if train_data_path is None:
        sandbox_folder = Path(os.path.dirname(os.path.dirname(os.path.realpath(__file__))))
        train_data_path = sandbox_folder / "datasets"

    if val_data_path is None:
        sandbox_folder = Path(os.path.dirname(os.path.dirname(os.path.realpath(__file__))))
        val_data_path = sandbox_folder / "datasets"

    assert dataset in [
        "cifar10", "cifar100", "stl10", "imagenet", "imagenet100", "custom", "imagenet2", "imagenet2_100", "ego4d",
        "tiny", "cifar10_224", "cifar100_224", "imagenet_42", "imagenet100_42", 'core50', "DTD", 'Flowers102',
<<<<<<< HEAD
        'FGVCAircraft', 'Food101', 'OxfordIIITPet', 'Places365', 'StanfordCars', "STL10", "Places365_h5", "SUN397","COIL100",
        "Caltech101", "imagenet1pct_42", "imagenet10pct_42", "toybox", 'core50_bg'
=======
        'FGVCAircraft', 'Food101', 'OxfordIIITPet', 'Places365', 'StanfordCars', "STL10","STL10_224", "Places365_h5", "SUN397",
        "Caltech101", "imagenet1pct_42", "imagenet10pct_42", "toybox", 'core50_bg', "feat", "COIL100", "STL10_FG_224",
        "STL10_FG"
>>>>>>> fb3af3fb
    ]

    if dataset in ["cifar10", "cifar100", "cifar10_224", "cifar100_224"]:
        if dataset == "cifar10_224": dataset = "cifar10"
        if dataset == "cifar100_224": dataset = "cifar100"
        DatasetClass = vars(torchvision.datasets)[dataset.upper()]
        train_dataset = DatasetClass(
            train_data_path,
            train=True,
            download=download,
            transform=T_train,
        )

        val_dataset = DatasetClass(
            val_data_path,
            train=False,
            download=download,
            transform=T_val,
        )
    elif dataset in ['DTD', 'Flowers102', 'FGVCAircraft', 'Food101', 'OxfordIIITPet', 'Places365', 'StanfordCars',
                     'STL10', 'SUN397', 'Caltech101', 'STL10_224']:
        if dataset == "STL10_224": dataset = "STL10"
        DatasetClass = vars(torchvision.datasets)[dataset]

        if dataset == "StanfordCars" and download:
            download = False
            if not (Path(train_data_path) / 'stanford_cars').exists():
                import kagglehub
                kagglehub.login()
                path = kagglehub.dataset_download("rickyyyyyyy/torchvision-stanford-cars", force_download=False)
                ds_path = Path(path) / 'stanford_cars'
                shutil.move(ds_path, train_data_path)

        # some datasets have different names for their train split
        if dataset == "Places365":
            train_split = "train-standard"
        elif dataset == "OxfordIIITPet":
            train_split = "trainval"
        else:
            train_split = "train"

        train_dataset = DatasetClass(
            train_data_path,
            split=train_split,
            download=download,
            transform=T_train,
        )

        val_dataset = DatasetClass(
            val_data_path,
            split="test",
            download=download,
            transform=T_val,
        )
<<<<<<< HEAD
    elif dataset in ["Places365_h5", "COIL100", "SUN397"]:
        train_dataset = H5ClassificationDataset(root=train_data_path, transform=T_train, split="train")
        val_dataset = H5ClassificationDataset(root=val_data_path, transform=T_val, split="val")
=======
    elif dataset in ["Places365_h5"]:
        train_dataset = H5ClassificationDataset(root=Path(train_data_path) / 'Places365', transform=T_train,
                                                split="train")
        val_dataset = H5ClassificationDataset(root=Path(val_data_path) / 'Places365', transform=T_val, split="val")
    elif dataset in ["COIL100"]:
        train_dataset = H5ClassificationDataset(root=Path(train_data_path) / 'coil100', transform=T_train,
                                                split="train")
        val_dataset = H5ClassificationDataset(root=Path(val_data_path) / 'coil100', transform=T_val, split="val")
    elif dataset in ["STL10_FG_224", "STL10_FG"]:
        train_dataset = H5ClassificationDataset(root=Path(train_data_path) / 'STL10-FG', transform=T_train,
                                                split="train")
        val_dataset = H5ClassificationDataset(root=Path(val_data_path) / 'STL10-FG', transform=T_val, split="val")
>>>>>>> fb3af3fb
    elif dataset in ["tiny"]:
        train_dataset = TinyDataset(train_data_path, "train", T_train)
        val_dataset = TinyDataset(val_data_path, "val", T_val)
    elif dataset in ["ego4d"]:
        train_dataset = ImgnetDataset(val_data_path, "val", T_val,
                                      True)  # ImgnetDataset(train_data_path, "train", T_train, True)
        val_dataset = ImgnetDataset(val_data_path, "val", T_val, True)
    elif dataset in ["imagenet2", "imagenet2_100"]:
        train_dataset = ImgnetDataset(train_data_path, "train", T_train, dataset == "imagenet2_100")
        val_dataset = ImgnetDataset(val_data_path, "val", T_val, dataset == "imagenet2_100")
    elif dataset in ["imagenet_42", "imagenet100_42", "imagenet1pct_42", "imagenet10pct_42"]:
        if dataset == "imagenet100_42":
            subset = "imgnet100"
        elif dataset == "imagenet1pct_42":
            subset = "1pct"
        elif dataset == "imagenet10pct_42":
            subset = "10pct"
        else:
            subset = None

        train_dataset = ImgNetDataset_42(Path(train_data_path) / 'ImageNet/h5', T_train, split="train", subset=subset)
        val_dataset = ImgNetDataset_42(Path(val_data_path) / 'ImageNet/h5', T_val, split="val", subset=subset)
    elif dataset in ["imagenet", "imagenet100", "custom"]:
        if data_format == "h5":
            assert _h5_available
            train_dataset = H5Dataset(dataset, train_data_path, T_train)
            val_dataset = H5Dataset(dataset, val_data_path, T_val)
        else:
            train_dataset = ImageFolder(train_data_path, T_train)
            val_dataset = ImageFolder(val_data_path, T_val)
    elif dataset == 'core50':
        assert 'train_backgrounds' in dataset_kwargs.keys()
        assert 'val_backgrounds' in dataset_kwargs.keys()
        train_dataset = Core50(h5_path=Path(train_data_path) / 'core50_350x350/core50_arr.h5', transform=T_train,
                               backgrounds=dataset_kwargs['train_backgrounds'])
        val_dataset = Core50(h5_path=Path(val_data_path) / 'core50_350x350/core50_arr.h5', transform=T_val,
                             backgrounds=dataset_kwargs['val_backgrounds'])
    elif dataset == 'core50_bg':
        train_dataset = Core50ForBGClassification(h5_path=Path(train_data_path) / 'core50_350x350/core50_arr.h5',
                                                  split="train", transform=T_train)
        val_dataset = Core50ForBGClassification(h5_path=Path(val_data_path) / 'core50_350x350/core50_arr.h5',
                                                split="test", transform=T_val)
    elif dataset == "toybox":
        train_dataset = H5ClassificationDataset(Path(train_data_path) / 'ToyBox/h5', split="train", transform=T_train)
        val_dataset = H5ClassificationDataset(Path(val_data_path) / 'ToyBox/h5', split="test", transform=T_val)
    elif dataset == "feat":
        train_dataset = FeatureDataset(train_data_path)
        val_dataset = FeatureDataset(val_data_path)
    elif dataset.startswith("imagenet_s"):
        mode = ""
        train_dataset = ImageNetS(Path(train_data_path) / 'ImageNet-S/ImageNetS919/training', transform=T_train, mode=mode)
        val_dataset = ImageNetS(Path(val_data_path) / 'ImageNet-S/ImageNetS919/validation', transform=T_val, mode=mode)
    if data_fraction > 0:
        assert data_fraction < 1, "Only use data_fraction for values smaller than 1."
        data = train_dataset.samples
        files = [f for f, _ in data]
        labels = [l for _, l in data]

        from sklearn.model_selection import train_test_split

        files, _, labels, _ = train_test_split(
            files, labels, train_size=data_fraction, stratify=labels, random_state=42
        )
        train_dataset.samples = [tuple(p) for p in zip(files, labels)]

    return train_dataset, val_dataset


def prepare_dataloaders(
        train_dataset: Dataset, val_dataset: Dataset, batch_size: int = 64, num_workers: int = 4, samplers=(None, None)
) -> Tuple[DataLoader, DataLoader]:
    """Wraps a train and a validation dataset with a DataLoader.

    Args:
        train_dataset (Dataset): object containing training data.
        val_dataset (Dataset): object containing validation data.
        batch_size (int): batch size.
        num_workers (int): number of parallel workers.
    Returns:
        Tuple[DataLoader, DataLoader]: training dataloader and validation dataloader.
    """

    train_loader = DataLoader(
        train_dataset,
        batch_size=batch_size,
        shuffle=True,
        num_workers=num_workers,
        pin_memory=True,
        drop_last=True,
        sampler=samplers[0]
    )
    val_loader = DataLoader(
        val_dataset,
        batch_size=batch_size,
        num_workers=num_workers,
        pin_memory=True,
        drop_last=False,
        sampler=samplers[1]
    )
    return train_loader, val_loader


def prepare_data(
        dataset: str,
        train_data_path: Optional[Union[str, Path]] = None,
        val_data_path: Optional[Union[str, Path]] = None,
        data_format: Optional[str] = "image_folder",
        batch_size: int = 64,
        num_workers: int = 4,
        download: bool = True,
        data_fraction: float = -1.0,
        auto_augment: bool = False,
        **dataset_kwargs
) -> Tuple[DataLoader, DataLoader]:
    """Prepares transformations, creates dataset objects and wraps them in dataloaders.

    Args:
        dataset (str): dataset name.
        train_data_path (Optional[Union[str, Path]], optional): path where the
            training data is located. Defaults to None.
        val_data_path (Optional[Union[str, Path]], optional): path where the
            validation data is located. Defaults to None.
        data_format (Optional[str]): format of the data. Defaults to "image_folder".
            Possible values are "image_folder" and "h5".
        batch_size (int, optional): batch size. Defaults to 64.
        num_workers (int, optional): number of parallel workers. Defaults to 4.
        data_fraction (Optional[float]): percentage of data to use. Use all data when set to -1.0.
            Defaults to -1.0.
        auto_augment (bool, optional): use auto augment following timm.data.create_transform.
            Defaults to False.

    Returns:
        Tuple[DataLoader, DataLoader]: prepared training and validation dataloader.
    """

    T_train, T_val = prepare_transforms(dataset)
    if auto_augment:
        T_train = create_transform(
            input_size=224,
            is_training=True,
            color_jitter=None,  # don't use color jitter when doing random aug
            auto_augment="rand-m9-mstd0.5-inc1",  # auto augment string
            interpolation="bicubic",
            re_prob=0.25,  # random erase probability
            re_mode="pixel",
            re_count=1,
            mean=IMAGENET_DEFAULT_MEAN,
            std=IMAGENET_DEFAULT_STD,
        )

    train_dataset, val_dataset = prepare_datasets(
        dataset,
        T_train,
        T_val,
        train_data_path=train_data_path,
        val_data_path=val_data_path,
        data_format=data_format,
        download=download,
        data_fraction=data_fraction,
        **dataset_kwargs
    )
    # samplers = (None, None)
    # if sampler == "distributed":
    #     samplers = (DistributedSampler(train_dataset), DistributedSampler(val_dataset))
    train_loader, val_loader = prepare_dataloaders(
        train_dataset,
        val_dataset,
        batch_size=batch_size,
        num_workers=num_workers,
    )
    return train_loader, val_loader<|MERGE_RESOLUTION|>--- conflicted
+++ resolved
@@ -369,14 +369,9 @@
     assert dataset in [
         "cifar10", "cifar100", "stl10", "imagenet", "imagenet100", "custom", "imagenet2", "imagenet2_100", "ego4d",
         "tiny", "cifar10_224", "cifar100_224", "imagenet_42", "imagenet100_42", 'core50', "DTD", 'Flowers102',
-<<<<<<< HEAD
-        'FGVCAircraft', 'Food101', 'OxfordIIITPet', 'Places365', 'StanfordCars', "STL10", "Places365_h5", "SUN397","COIL100",
-        "Caltech101", "imagenet1pct_42", "imagenet10pct_42", "toybox", 'core50_bg'
-=======
         'FGVCAircraft', 'Food101', 'OxfordIIITPet', 'Places365', 'StanfordCars', "STL10","STL10_224", "Places365_h5", "SUN397",
         "Caltech101", "imagenet1pct_42", "imagenet10pct_42", "toybox", 'core50_bg', "feat", "COIL100", "STL10_FG_224",
         "STL10_FG"
->>>>>>> fb3af3fb
     ]
 
     if dataset in ["cifar10", "cifar100", "cifar10_224", "cifar100_224"]:
@@ -431,12 +426,7 @@
             download=download,
             transform=T_val,
         )
-<<<<<<< HEAD
-    elif dataset in ["Places365_h5", "COIL100", "SUN397"]:
-        train_dataset = H5ClassificationDataset(root=train_data_path, transform=T_train, split="train")
-        val_dataset = H5ClassificationDataset(root=val_data_path, transform=T_val, split="val")
-=======
-    elif dataset in ["Places365_h5"]:
+    if dataset in ["Places365_h5"]:
         train_dataset = H5ClassificationDataset(root=Path(train_data_path) / 'Places365', transform=T_train,
                                                 split="train")
         val_dataset = H5ClassificationDataset(root=Path(val_data_path) / 'Places365', transform=T_val, split="val")
@@ -448,7 +438,6 @@
         train_dataset = H5ClassificationDataset(root=Path(train_data_path) / 'STL10-FG', transform=T_train,
                                                 split="train")
         val_dataset = H5ClassificationDataset(root=Path(val_data_path) / 'STL10-FG', transform=T_val, split="val")
->>>>>>> fb3af3fb
     elif dataset in ["tiny"]:
         train_dataset = TinyDataset(train_data_path, "train", T_train)
         val_dataset = TinyDataset(val_data_path, "val", T_val)
