# Copyright 2023 solo-learn development team.

# Permission is hereby granted, free of charge, to any person obtaining a copy of
# this software and associated documentation files (the "Software"), to deal in
# the Software without restriction, including without limitation the rights to use,
# copy, modify, merge, publish, distribute, sublicense, and/or sell copies of the
# Software, and to permit persons to whom the Software is furnished to do so,
# subject to the following conditions:

# The above copyright notice and this permission notice shall be included in all copies
# or substantial portions of the Software.

# THE SOFTWARE IS PROVIDED "AS IS", WITHOUT WARRANTY OF ANY KIND, EXPRESS OR IMPLIED,
# INCLUDING BUT NOT LIMITED TO THE WARRANTIES OF MERCHANTABILITY, FITNESS FOR A PARTICULAR
# PURPOSE AND NONINFRINGEMENT. IN NO EVENT SHALL THE AUTHORS OR COPYRIGHT HOLDERS BE LIABLE
# FOR ANY CLAIM, DAMAGES OR OTHER LIABILITY, WHETHER IN AN ACTION OF CONTRACT, TORT OR
# OTHERWISE, ARISING FROM, OUT OF OR IN CONNECTION WITH THE SOFTWARE OR THE USE OR OTHER
# DEALINGS IN THE SOFTWARE.
import warnings

# Suppress the specific warning
warnings.filterwarnings(
    "ignore",
    message=r"Overwriting .* in registry with .*\. This is because the name being registered conflicts with an existing name.*",
    category=UserWarning
)
import inspect
import logging
import os

import hydra
import torch
import torch.nn as nn
from lightning.pytorch import Trainer
from lightning.pytorch.callbacks import LearningRateMonitor, ModelSummary, EarlyStopping
from lightning.pytorch.loggers import WandbLogger
from lightning.pytorch.strategies.ddp import DDPStrategy
from omegaconf import DictConfig, OmegaConf
from timm.data.mixup import Mixup
from timm.loss import LabelSmoothingCrossEntropy, SoftTargetCrossEntropy

from solo.args.linear import parse_cfg
from solo.data.classification_dataloader import prepare_data
from solo.methods.base import BaseMethod
from solo.methods.linear import LinearModel
from solo.utils.auto_resumer import AutoResumer
from solo.utils.checkpointer import Checkpointer
from solo.utils.misc import make_contiguous

try:
    from solo.data.dali_dataloader import ClassificationDALIDataModule
except ImportError:
    _dali_avaliable = False
else:
    _dali_avaliable = True


@hydra.main(version_base="1.2")
def main(cfg: DictConfig):
    # hydra doesn't allow us to add new keys for "safety"
    # set_struct(..., False) disables this behavior and allows us to add more parameters
    # without making the user specify every single thing about the model
    OmegaConf.set_struct(cfg, False)
    cfg = parse_cfg(cfg)

    backbone_model = BaseMethod._BACKBONES[cfg.backbone.name]

    # initialize backbone
    backbone = backbone_model(method=cfg.pretrain_method, **cfg.backbone.kwargs)
    if cfg.backbone.name.startswith("resnet"):
        # remove fc layer
        backbone.fc = nn.Identity()
        cifar = cfg.data.dataset in ["cifar10", "cifar100"]
        if cifar:
            backbone.conv1 = nn.Conv2d(3, 64, kernel_size=3, stride=1, padding=2, bias=False)
            backbone.maxpool = nn.Identity()

    ckpt_path = cfg.pretrained_feature_extractor

    assert ckpt_path.endswith(".ckpt") or ckpt_path.endswith(".pth") or ckpt_path.endswith(".pt")
    if cfg.pretrained_feature_extractor is not None:
        state = torch.load(ckpt_path, map_location="cpu")

        if cfg.pretrain_method == 'dinov2':
            state = state['model']
            _filter = f"{cfg.network_type}.backbone."
        else:
            state = state["state_dict"]
            _filter = "backbone."

        for k in list(state.keys()):
            if "encoder" in k:
                state[k.replace("encoder", "backbone")] = state[k]
            if _filter in k:
                state[k.replace(_filter, "")] = state[k]
            del state[k]

        _keys = backbone.load_state_dict(state, strict=False)
        print(_keys)
        logging.info(f"Loaded {ckpt_path}")

    # check if mixup or cutmix is enabled
    mixup_func = None
    mixup_active = cfg.mixup > 0 or cfg.cutmix > 0
    if mixup_active:
        logging.info("Mixup activated")
        mixup_func = Mixup(
            mixup_alpha=cfg.mixup,
            cutmix_alpha=cfg.cutmix,
            cutmix_minmax=None,
            prob=1.0,
            switch_prob=0.5,
            mode="batch",
            label_smoothing=cfg.label_smoothing,
            num_classes=cfg.data.num_classes,
        )
        # smoothing is handled with mixup label transform
        loss_func = SoftTargetCrossEntropy()
    elif cfg.label_smoothing > 0:
        loss_func = LabelSmoothingCrossEntropy(smoothing=cfg.label_smoothing)
    else:
        loss_func = torch.nn.CrossEntropyLoss()

    model = LinearModel(backbone, loss_func=loss_func, mixup_func=mixup_func, cfg=cfg)
    make_contiguous(model)
    # can provide up to ~20% speed up
    if not cfg.performance.disable_channel_last:
        model = model.to(memory_format=torch.channels_last)

    if cfg.data.format == "dali":
        val_data_format = "image_folder"
    else:
        val_data_format = cfg.data.format

    train_loader, val_loader = prepare_data(
        cfg.data.dataset,
        train_data_path=cfg.data.train_path,
        val_data_path=cfg.data.val_path,
        data_format=val_data_format,
        batch_size=cfg.optimizer.batch_size,
        num_workers=cfg.data.num_workers,
        auto_augment=cfg.auto_augment,
        train_backgrounds=cfg.data.train_backgrounds,
        val_backgrounds=cfg.data.val_backgrounds,
<<<<<<< HEAD
        aug_kwargs = cfg.aug_kwargs
=======
        transform_kwargs=cfg.data.transform_kwargs
>>>>>>> 5ad878e2
    )

    if cfg.data.format == "dali":
        assert (
            _dali_avaliable
        ), "Dali is not currently avaiable, please install it first with pip3 install .[dali]."

        assert not cfg.auto_augment, "Auto augmentation is not supported with Dali."

        dali_datamodule = ClassificationDALIDataModule(
            dataset=cfg.data.dataset,
            train_data_path=cfg.data.train_path,
            val_data_path=cfg.data.val_path,
            num_workers=cfg.data.num_workers,
            batch_size=cfg.optimizer.batch_size,
            data_fraction=cfg.data.fraction,
            dali_device=cfg.dali.device,
        )

        # use normal torchvision dataloader for validation to save memory
        dali_datamodule.val_dataloader = lambda: val_loader

    # 1.7 will deprecate resume_from_checkpoint, but for the moment
    # the argument is the same, but we need to pass it as ckpt_path to trainer.fit
    ckpt_path, wandb_run_id, resume_from_checkpoint = None, None, None
    if cfg.auto_resume.enabled and cfg.resume_from_checkpoint is None:
        auto_resumer = AutoResumer(
            checkpoint_dir=os.path.join(cfg.checkpoint.dir, "linear"),
            max_hours=cfg.auto_resume.max_hours,
        )
        resume_from_checkpoint, wandb_run_id = auto_resumer.find_checkpoint(cfg)
        print(cfg.auto_resume.enabled, cfg.resume_from_checkpoint, cfg.auto_resume.max_hours, resume_from_checkpoint)

        if resume_from_checkpoint is not None:
            print(
                "Resuming from previous checkpoint that matches specifications:",
                f"'{resume_from_checkpoint}'",
            )
            ckpt_path = resume_from_checkpoint
    elif cfg.resume_from_checkpoint is not None:
        ckpt_path = cfg.resume_from_checkpoint
        del cfg.resume_from_checkpoint

    callbacks = []

    if cfg.checkpoint.enabled:
        ckpt = Checkpointer(
            cfg,
            logdir=os.path.join(cfg.checkpoint.dir, "linear"),
            frequency=cfg.checkpoint.frequency,
            keep_prev=cfg.checkpoint.keep_prev,
            save_last=cfg.checkpoint.save_last,
        )
        callbacks.append(ckpt)

    if cfg.early_stopping.enabled:
        es = EarlyStopping(monitor=cfg.early_stopping.monitor, patience=cfg.early_stopping.patience,
                           mode=cfg.early_stopping.mode)
        callbacks.append(es)

    # wandb logging
    if cfg.wandb.enabled:
        d = os.environ["WANDB_DIR"] if "WANDB_DIR" in os.environ else "./"
        wandb_logger = WandbLogger(
            name=cfg.name,
            project=cfg.wandb.project,
            entity=cfg.wandb.entity,
            offline=cfg.wandb.offline,
            group=cfg.wandb.group,
            job_type=cfg.wandb.job_type,
            resume="allow" if wandb_run_id else None,
            id=wandb_run_id,
            tags=cfg.wandb.tags,
            save_dir=d
        )
        # wandb_logger.watch(model, log="gradients", log_freq=100)
        wandb_logger.log_hyperparams(OmegaConf.to_container(cfg))

    # lr logging
    lr_monitor = LearningRateMonitor(logging_interval="step")
    callbacks.append(lr_monitor)

    callbacks.append(ModelSummary(max_depth=1))

    trainer_kwargs = OmegaConf.to_container(cfg)
    # we only want to pass in valid Trainer args, the rest may be user specific
    valid_kwargs = inspect.signature(Trainer.__init__).parameters
    trainer_kwargs = {name: trainer_kwargs[name] for name in valid_kwargs if name in trainer_kwargs}
    trainer_kwargs.update(
        {
            "logger": wandb_logger if cfg.wandb.enabled else None,
            "callbacks": callbacks,
            "enable_checkpointing": False,
            "strategy": DDPStrategy(find_unused_parameters=False)
            if cfg.strategy == "ddp"
            else cfg.strategy,
        }
    )

    trainer = Trainer(**trainer_kwargs)
    if cfg.data.format == "dali":
        trainer.fit(model, ckpt_path=ckpt_path, datamodule=dali_datamodule)
    else:
        trainer.fit(model, train_dataloaders=train_loader, val_dataloaders=val_loader, ckpt_path=ckpt_path)


if __name__ == "__main__":
    main()<|MERGE_RESOLUTION|>--- conflicted
+++ resolved
@@ -17,6 +17,8 @@
 # OTHERWISE, ARISING FROM, OUT OF OR IN CONNECTION WITH THE SOFTWARE OR THE USE OR OTHER
 # DEALINGS IN THE SOFTWARE.
 import warnings
+
+import omegaconf.listconfig
 
 # Suppress the specific warning
 warnings.filterwarnings(
@@ -54,6 +56,23 @@
 else:
     _dali_avaliable = True
 
+def build_mlp(num_layers, input_dim, mlp_dim, output_dim, last_bn=True):
+    mlp = []
+    for l in range(num_layers):
+        dim1 = input_dim if l == 0 else mlp_dim
+        dim2 = output_dim if l == num_layers - 1 else mlp_dim
+
+        mlp.append(nn.Linear(dim1, dim2, bias=False))
+
+        if l < num_layers - 1:
+            mlp.append(nn.BatchNorm1d(dim2))
+            mlp.append(nn.ReLU(inplace=True))
+        elif last_bn:
+            # follow SimCLR's design
+            mlp.append(nn.BatchNorm1d(dim2, affine=False))
+
+    return nn.Sequential(*mlp)
+
 
 @hydra.main(version_base="1.2")
 def main(cfg: DictConfig):
@@ -77,9 +96,10 @@
 
     ckpt_path = cfg.pretrained_feature_extractor
 
-    assert ckpt_path.endswith(".ckpt") or ckpt_path.endswith(".pth") or ckpt_path.endswith(".pt")
+    # assert ckpt_path.endswith(".ckpt") or ckpt_path.endswith(".pth") or ckpt_path.endswith(".pt")
     if cfg.pretrained_feature_extractor is not None:
-        state = torch.load(ckpt_path, map_location="cpu")
+        state = torch.load(ckpt_path, map_location="cpu", weights_only=False)
+        projector_state = {}
 
         if cfg.pretrain_method == 'dinov2':
             state = state['model']
@@ -89,6 +109,8 @@
             _filter = "backbone."
 
         for k in list(state.keys()):
+            if k.startswith("projector."):
+                projector_state[k.replace("projector.", "")] = state[k]
             if "encoder" in k:
                 state[k.replace("encoder", "backbone")] = state[k]
             if _filter in k:
@@ -96,8 +118,20 @@
             del state[k]
 
         _keys = backbone.load_state_dict(state, strict=False)
-        print(_keys)
+        # print(_keys)
         logging.info(f"Loaded {ckpt_path}")
+        if cfg.use_projector:
+            projector = build_mlp(len([k for k in projector_state.keys() if "weight" in k])//2 +1, 2048, 4096, 256, True)
+            projector.load_state_dict(projector_state, strict=True)
+            class model(nn.Module):
+                def __init__(self, backbone, head, *args, **kwargs):
+                    super().__init__(*args, **kwargs)
+                    self.backbone = backbone
+                    self.head = head
+                    self.num_features = 256
+                def forward(self, input):
+                     return self.head(self.backbone(input))
+            backbone = model(backbone, projector)
 
     # check if mixup or cutmix is enabled
     mixup_func = None
@@ -118,6 +152,8 @@
         loss_func = SoftTargetCrossEntropy()
     elif cfg.label_smoothing > 0:
         loss_func = LabelSmoothingCrossEntropy(smoothing=cfg.label_smoothing)
+    elif isinstance(cfg.data.num_classes, tuple) or isinstance(cfg.data.num_classes, omegaconf.listconfig.ListConfig):
+        loss_func = torch.nn.MSELoss()
     else:
         loss_func = torch.nn.CrossEntropyLoss()
 
@@ -142,11 +178,8 @@
         auto_augment=cfg.auto_augment,
         train_backgrounds=cfg.data.train_backgrounds,
         val_backgrounds=cfg.data.val_backgrounds,
-<<<<<<< HEAD
-        aug_kwargs = cfg.aug_kwargs
-=======
+        aug_kwargs = cfg.aug_kwargs,
         transform_kwargs=cfg.data.transform_kwargs
->>>>>>> 5ad878e2
     )
 
     if cfg.data.format == "dali":
